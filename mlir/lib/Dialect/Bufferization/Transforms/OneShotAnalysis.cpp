--- conflicted
+++ resolved
@@ -346,22 +346,6 @@
   return false;
 }
 
-<<<<<<< HEAD
-/// Return `true` if the given tensor value is a memory write. Most values are
-/// tensor writes, but ops that define a tensor SSA value without specifying its
-/// contents (e.g., alloc_tensor) are not.
-static bool isMemoryWrite(Value value, const AnalysisState &state) {
-  auto opResult = value.dyn_cast<OpResult>();
-  if (!opResult)
-    return true;
-  auto bufferizableOp = state.getOptions().dynCastBufferizableOp(value);
-  if (!bufferizableOp)
-    return true;
-  return bufferizableOp.isMemoryWrite(opResult, state);
-}
-
-=======
->>>>>>> b40e886f
 /// Return `true` if op dominance can be used to rule out read-after-write
 /// conflicts wrt. the given reads and writes.
 ///
